﻿<?xml version="1.0" encoding="utf-8"?>
<Project ToolsVersion="12.0" DefaultTargets="Build" xmlns="http://schemas.microsoft.com/developer/msbuild/2003">
  <Import Project="$(MSBuildExtensionsPath)\$(MSBuildToolsVersion)\Microsoft.Common.props" Condition="Exists('$(MSBuildExtensionsPath)\$(MSBuildToolsVersion)\Microsoft.Common.props')" />
  <PropertyGroup>
    <Configuration Condition=" '$(Configuration)' == '' ">Debug</Configuration>
    <Platform Condition=" '$(Platform)' == '' ">AnyCPU</Platform>
    <ProjectGuid>{4F7CF33A-97AF-4618-8391-303091FAF3D7}</ProjectGuid>
    <OutputType>Library</OutputType>
    <AppDesignerFolder>Properties</AppDesignerFolder>
    <RootNamespace>Phoenix</RootNamespace>
    <AssemblyName>Phoenix</AssemblyName>
<<<<<<< HEAD
    <TargetFrameworkVersion>v4.5.1</TargetFrameworkVersion>
=======
    <TargetFrameworkVersion>v4.6.2</TargetFrameworkVersion>
>>>>>>> 55436da0
    <FileAlignment>512</FileAlignment>
    <TargetFrameworkProfile />
  </PropertyGroup>
  <PropertyGroup Condition=" '$(Configuration)|$(Platform)' == 'Debug|AnyCPU' ">
    <DebugSymbols>true</DebugSymbols>
    <DebugType>full</DebugType>
    <Optimize>false</Optimize>
    <OutputPath>bin\Debug\</OutputPath>
    <DefineConstants>DEBUG;TRACE</DefineConstants>
    <ErrorReport>prompt</ErrorReport>
    <WarningLevel>4</WarningLevel>
    <Prefer32Bit>false</Prefer32Bit>
  </PropertyGroup>
  <PropertyGroup Condition=" '$(Configuration)|$(Platform)' == 'Release|AnyCPU' ">
    <PlatformTarget>AnyCPU</PlatformTarget>
    <DebugType>pdbonly</DebugType>
    <Optimize>true</Optimize>
    <OutputPath>bin\Release\</OutputPath>
    <DefineConstants>TRACE</DefineConstants>
    <ErrorReport>prompt</ErrorReport>
    <WarningLevel>4</WarningLevel>
    <Prefer32Bit>false</Prefer32Bit>
  </PropertyGroup>
  <ItemGroup>
    <Reference Include="System" />
    <Reference Include="System.Core" />
    <Reference Include="Newtonsoft.Json">
      <HintPath>..\Vendor\Newtonsoft.Json.dll</HintPath>
    </Reference>
  </ItemGroup>
  <ItemGroup>
    <Compile Include="Channel.cs" />
    <Compile Include="Message.cs" />
    <Compile Include="Presence.cs" />
    <Compile Include="Properties\AssemblyInfo.cs" />
    <Compile Include="Push.cs" />
    <Compile Include="Socket.cs" />
    <Compile Include="Reply.cs" />
    <Compile Include="MessageSerialization.cs" />
    <Compile Include="Timer.cs" />
    <Compile Include="ReplySerialization.cs" />
    <Compile Include="IWebsocket.cs" />
    <Compile Include="ILogger.cs" />
  </ItemGroup>
  <Import Project="$(MSBuildToolsPath)\Microsoft.CSharp.targets" />
  <!-- To modify your build process, add your task inside one of the targets below and uncomment it. 
       Other similar extension points exist, see Microsoft.Common.targets.
  <Target Name="BeforeBuild">
  </Target>
  <Target Name="AfterBuild">
  </Target>
  -->
</Project><|MERGE_RESOLUTION|>--- conflicted
+++ resolved
@@ -9,11 +9,7 @@
     <AppDesignerFolder>Properties</AppDesignerFolder>
     <RootNamespace>Phoenix</RootNamespace>
     <AssemblyName>Phoenix</AssemblyName>
-<<<<<<< HEAD
-    <TargetFrameworkVersion>v4.5.1</TargetFrameworkVersion>
-=======
     <TargetFrameworkVersion>v4.6.2</TargetFrameworkVersion>
->>>>>>> 55436da0
     <FileAlignment>512</FileAlignment>
     <TargetFrameworkProfile />
   </PropertyGroup>
@@ -59,7 +55,7 @@
     <Compile Include="ILogger.cs" />
   </ItemGroup>
   <Import Project="$(MSBuildToolsPath)\Microsoft.CSharp.targets" />
-  <!-- To modify your build process, add your task inside one of the targets below and uncomment it. 
+  <!-- To modify your build process, add your task inside one of the targets below and uncomment it.
        Other similar extension points exist, see Microsoft.Common.targets.
   <Target Name="BeforeBuild">
   </Target>
